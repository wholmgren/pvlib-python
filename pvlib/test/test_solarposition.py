--- conflicted
+++ resolved
@@ -98,14 +98,11 @@
                           epoch_dt).total_seconds(), actual_timestamp)
     assert_almost_equals((az.replace(second=0, microsecond=0) - 
                           epoch_dt).total_seconds(), actual_timestamp)
-<<<<<<< HEAD
-=======
                           
                           
 def test_earthsun_distance():
     times = pd.date_range(datetime.datetime(2003,10,17,13,30,30), periods=1, freq='D')
     assert_almost_equals(1, solarposition.pyephem_earthsun_distance(times).values[0], 0)
->>>>>>> f97a015e
     
         
 # add tests for daylight savings time?