"""
The ``pvsystem`` module contains functions for modeling the output and
performance of PV modules and inverters.
"""

from collections import OrderedDict
import io
import os
from urllib.request import urlopen
import numpy as np
import pandas as pd

<<<<<<< HEAD
from pvlib._deprecation import deprecated

from pvlib import atmosphere, celltemp, irradiance, singlediode as _singlediode
from pvlib import tools
from pvlib.tools import _build_kwargs
=======
from pvlib import atmosphere, irradiance, tools, singlediode as _singlediode
from pvlib.tools import _build_kwargs, cosd
>>>>>>> 9af1ca17
from pvlib.location import Location


# a dict of required parameter names for each DC power model
DC_MODEL_PARAMS = {
    'sapm': set([
        'A0', 'A1', 'A2', 'A3', 'A4', 'B0', 'B1', 'B2', 'B3',
        'B4', 'B5', 'C0', 'C1', 'C2', 'C3', 'C4', 'C5', 'C6',
        'C7', 'Isco', 'Impo', 'Aisc', 'Aimp', 'Bvoco',
        'Mbvoc', 'Bvmpo', 'Mbvmp', 'N', 'Cells_in_Series',
        'IXO', 'IXXO', 'FD']),
    'desoto': set([
        'alpha_sc', 'a_ref', 'I_L_ref', 'I_o_ref',
        'R_sh_ref', 'R_s']),
    'cec': set([
        'alpha_sc', 'a_ref', 'I_L_ref', 'I_o_ref',
        'R_sh_ref', 'R_s', 'Adjust']),
    'pvsyst': set([
        'gamma_ref', 'mu_gamma', 'I_L_ref', 'I_o_ref',
        'R_sh_ref', 'R_sh_0', 'R_s', 'alpha_sc', 'EgRef',
        'cells_in_series']),
    'singlediode': set([
        'alpha_sc', 'a_ref', 'I_L_ref', 'I_o_ref',
        'R_sh_ref', 'R_s']),
    'pvwatts': set(['pdc0', 'gamma_pdc'])
}


# not sure if this belongs in the pvsystem module.
# maybe something more like core.py? It may eventually grow to
# import a lot more functionality from other modules.
class PVSystem(object):
    """
    The PVSystem class defines a standard set of PV system attributes
    and modeling functions. This class describes the collection and
    interactions of PV system components rather than an installed system
    on the ground. It is typically used in combination with
    :py:class:`~pvlib.location.Location` and
    :py:class:`~pvlib.modelchain.ModelChain`
    objects.

    See the :py:class:`LocalizedPVSystem` class for an object model that
    describes an installed PV system.

    The class supports basic system topologies consisting of:

        * `N` total modules arranged in series
          (`modules_per_string=N`, `strings_per_inverter=1`).
        * `M` total modules arranged in parallel
          (`modules_per_string=1`, `strings_per_inverter=M`).
        * `NxM` total modules arranged in `M` strings of `N` modules each
          (`modules_per_string=N`, `strings_per_inverter=M`).

    The class is complementary to the module-level functions.

    The attributes should generally be things that don't change about
    the system, such the type of module and the inverter. The instance
    methods accept arguments for things that do change, such as
    irradiance and temperature.

    Parameters
    ----------
    surface_tilt: float or array-like, default 0
        Surface tilt angles in decimal degrees.
        The tilt angle is defined as degrees from horizontal
        (e.g. surface facing up = 0, surface facing horizon = 90)

    surface_azimuth: float or array-like, default 180
        Azimuth angle of the module surface.
        North=0, East=90, South=180, West=270.

    albedo : None or float, default None
        The ground albedo. If ``None``, will attempt to use
        ``surface_type`` and ``irradiance.SURFACE_ALBEDOS``
        to lookup albedo.

    surface_type : None or string, default None
        The ground surface type. See ``irradiance.SURFACE_ALBEDOS``
        for valid values.

    module : None or string, default None
        The model name of the modules.
        May be used to look up the module_parameters dictionary
        via some other method.

    module_type : None or string, default 'glass_polymer'
         Describes the module's construction. Valid strings are 'glass_polymer'
         and 'glass_glass'. Used for cell and module temperature calculations.

    module_parameters : None, dict or Series, default None
        Module parameters as defined by the SAPM, CEC, or other.

    temperature_model_parameters : None, dict or Series, default None.
        Temperature model parameters as defined by the SAPM, Pvsyst, or other.

    modules_per_string: int or float, default 1
        See system topology discussion above.

    strings_per_inverter: int or float, default 1
        See system topology discussion above.

    inverter : None or string, default None
        The model name of the inverters.
        May be used to look up the inverter_parameters dictionary
        via some other method.

    inverter_parameters : None, dict or Series, default None
        Inverter parameters as defined by the SAPM, CEC, or other.

    racking_model : None or string, default 'open_rack'
        Valid strings are 'open_rack' and 'close_mount'. Used for cell and
        module temperature calculations.

    losses_parameters : None, dict or Series, default None
        Losses parameters as defined by PVWatts or other.

    name : None or string, default None

    **kwargs
        Arbitrary keyword arguments.
        Included for compatibility, but not used.

    See also
    --------
    pvlib.location.Location
    pvlib.tracking.SingleAxisTracker
    pvlib.pvsystem.LocalizedPVSystem
    """

    def __init__(self,
                 surface_tilt=0, surface_azimuth=180,
                 albedo=None, surface_type=None,
                 module=None, module_type='glass_polymer',
                 module_parameters=None,
                 temperature_model_parameters=None,
                 modules_per_string=1, strings_per_inverter=1,
                 inverter=None, inverter_parameters=None,
                 racking_model='open_rack', losses_parameters=None, name=None,
                 **kwargs):

        self.surface_tilt = surface_tilt
        self.surface_azimuth = surface_azimuth

        # could tie these together with @property
        self.surface_type = surface_type
        if albedo is None:
            self.albedo = irradiance.SURFACE_ALBEDOS.get(surface_type, 0.25)
        else:
            self.albedo = albedo

        # could tie these together with @property
        self.module = module
        if module_parameters is None:
            self.module_parameters = {}
        else:
            self.module_parameters = module_parameters

        self.module_type = module_type

        if temperature_model_parameters is None:
            self.temperature_model_parameters = {}
        else:
            self.temperature_model_parameters = temperature_model_parameters

        self.modules_per_string = modules_per_string
        self.strings_per_inverter = strings_per_inverter

        self.inverter = inverter
        if inverter_parameters is None:
            self.inverter_parameters = {}
        else:
            self.inverter_parameters = inverter_parameters

        if losses_parameters is None:
            self.losses_parameters = {}
        else:
            self.losses_parameters = losses_parameters

        self.racking_model = racking_model

        self.name = name

    def __repr__(self):
        attrs = ['name', 'surface_tilt', 'surface_azimuth', 'module',
                 'inverter', 'albedo', 'racking_model']
        return ('PVSystem: \n  ' + '\n  '.join(
            ('{}: {}'.format(attr, getattr(self, attr)) for attr in attrs)))

    def get_aoi(self, solar_zenith, solar_azimuth):
        """Get the angle of incidence on the system.

        Parameters
        ----------
        solar_zenith : float or Series.
            Solar zenith angle.
        solar_azimuth : float or Series.
            Solar azimuth angle.

        Returns
        -------
        aoi : Series
            The angle of incidence
        """

        aoi = irradiance.aoi(self.surface_tilt, self.surface_azimuth,
                             solar_zenith, solar_azimuth)
        return aoi

    def get_irradiance(self, solar_zenith, solar_azimuth, dni, ghi, dhi,
                       dni_extra=None, airmass=None, model='haydavies',
                       **kwargs):
        """
        Uses the :py:func:`irradiance.get_total_irradiance` function to
        calculate the plane of array irradiance components on a tilted
        surface defined by ``self.surface_tilt``,
        ``self.surface_azimuth``, and ``self.albedo``.

        Parameters
        ----------
        solar_zenith : float or Series.
            Solar zenith angle.
        solar_azimuth : float or Series.
            Solar azimuth angle.
        dni : float or Series
            Direct Normal Irradiance
        ghi : float or Series
            Global horizontal irradiance
        dhi : float or Series
            Diffuse horizontal irradiance
        dni_extra : None, float or Series, default None
            Extraterrestrial direct normal irradiance
        airmass : None, float or Series, default None
            Airmass
        model : String, default 'haydavies'
            Irradiance model.

        kwargs
            Extra parameters passed to :func:`irradiance.total_irrad`.

        Returns
        -------
        poa_irradiance : DataFrame
            Column names are: ``total, beam, sky, ground``.
        """

        # not needed for all models, but this is easier
        if dni_extra is None:
            dni_extra = irradiance.get_extra_radiation(solar_zenith.index)

        if airmass is None:
            airmass = atmosphere.get_relative_airmass(solar_zenith)

        return irradiance.get_total_irradiance(self.surface_tilt,
                                               self.surface_azimuth,
                                               solar_zenith, solar_azimuth,
                                               dni, ghi, dhi,
                                               dni_extra=dni_extra,
                                               airmass=airmass,
                                               model=model,
                                               albedo=self.albedo,
                                               **kwargs)

    def ashraeiam(self, aoi):
        """
        Determine the incidence angle modifier using
        ``self.module_parameters['b']``, ``aoi``,
        and the :py:func:`ashraeiam` function.

        Uses default arguments if keys not in module_parameters.

        Parameters
        ----------
        aoi : numeric
            The angle of incidence in degrees.

        Returns
        -------
        modifier : numeric
            The AOI modifier.
        """
        kwargs = _build_kwargs(['b'], self.module_parameters)

        return ashraeiam(aoi, **kwargs)

    def physicaliam(self, aoi):
        """
        Determine the incidence angle modifier using ``aoi``,
        ``self.module_parameters['K']``,
        ``self.module_parameters['L']``,
        ``self.module_parameters['n']``,
        and the
        :py:func:`physicaliam` function.

        Uses default arguments if keys not in module_parameters.

        Parameters
        ----------
        aoi : numeric
            The angle of incidence in degrees.

        Returns
        -------
        modifier : numeric
            The AOI modifier.
        """
        kwargs = _build_kwargs(['K', 'L', 'n'], self.module_parameters)

        return physicaliam(aoi, **kwargs)

    def calcparams_desoto(self, effective_irradiance, temp_cell, **kwargs):
        """
        Use the :py:func:`calcparams_desoto` function, the input
        parameters and ``self.module_parameters`` to calculate the
        module currents and resistances.

        Parameters
        ----------
        effective_irradiance : numeric
            The irradiance (W/m2) that is converted to photocurrent.

        temp_cell : float or Series
            The average cell temperature of cells within a module in C.

        **kwargs
            See pvsystem.calcparams_desoto for details

        Returns
        -------
        See pvsystem.calcparams_desoto for details
        """

        kwargs = _build_kwargs(['a_ref', 'I_L_ref', 'I_o_ref', 'R_sh_ref',
                                'R_s', 'alpha_sc', 'EgRef', 'dEgdT',
                                'irrad_ref', 'temp_ref'],
                               self.module_parameters)

        return calcparams_desoto(effective_irradiance, temp_cell, **kwargs)

    def calcparams_cec(self, effective_irradiance, temp_cell, **kwargs):
        """
        Use the :py:func:`calcparams_cec` function, the input
        parameters and ``self.module_parameters`` to calculate the
        module currents and resistances.

        Parameters
        ----------
        effective_irradiance : numeric
            The irradiance (W/m2) that is converted to photocurrent.

        temp_cell : float or Series
            The average cell temperature of cells within a module in C.

        **kwargs
            See pvsystem.calcparams_cec for details

        Returns
        -------
        See pvsystem.calcparams_cec for details
        """

        kwargs = _build_kwargs(['a_ref', 'I_L_ref', 'I_o_ref', 'R_sh_ref',
                                'R_s', 'alpha_sc', 'Adjust', 'EgRef', 'dEgdT',
                                'irrad_ref', 'temp_ref'],
                               self.module_parameters)

        return calcparams_cec(effective_irradiance, temp_cell, **kwargs)

    def calcparams_pvsyst(self, effective_irradiance, temp_cell):
        """
        Use the :py:func:`calcparams_pvsyst` function, the input
        parameters and ``self.module_parameters`` to calculate the
        module currents and resistances.

        Parameters
        ----------
        effective_irradiance : numeric
            The irradiance (W/m2) that is converted to photocurrent.

        temp_cell : float or Series
            The average cell temperature of cells within a module in C.

        Returns
        -------
        See pvsystem.calcparams_pvsyst for details
        """

        kwargs = _build_kwargs(['gamma_ref', 'mu_gamma', 'I_L_ref', 'I_o_ref',
                                'R_sh_ref', 'R_sh_0', 'R_sh_exp',
                                'R_s', 'alpha_sc', 'EgRef',
                                'irrad_ref', 'temp_ref',
                                'cells_in_series'],
                               self.module_parameters)

        return calcparams_pvsyst(effective_irradiance, temp_cell, **kwargs)

    def sapm(self, effective_irradiance, temp_cell, **kwargs):
        """
        Use the :py:func:`sapm` function, the input parameters,
        and ``self.module_parameters`` to calculate
        Voc, Isc, Ix, Ixx, Vmp, and Imp.

        Parameters
        ----------
        effective_irradiance : numeric
            The irradiance (W/m2) that is converted to photocurrent.

        temp_cell : float or Series
            The average cell temperature of cells within a module in C.

        kwargs
            See pvsystem.sapm for details

        Returns
        -------
        See pvsystem.sapm for details
        """
        return sapm(effective_irradiance, temp_cell, self.module_parameters)

    def sapm_celltemp(self, poa_global, temp_air, wind_speed):
        """Uses :py:func:`celltemp.sapm` to calculate module and cell
        temperatures.

        Parameters
        ----------
        poa_global : float or Series
            Total incident irradiance in W/m^2.

        temp_air : float or Series
            Ambient dry bulb temperature in degrees C.

        wind_speed : float or Series
            Wind speed in m/s at a height of 10 meters.

        Returns
        -------
        DataFrame with columns 'temp_cell' and 'temp_module'.
        Values in degrees C.
        """
        kwargs = _build_kwargs(['a', 'b', 'deltaT'],
                               self.temperature_model_parameters)
        return celltemp.sapm(poa_global, temp_air, wind_speed, **kwargs)

    def sapm_spectral_loss(self, airmass_absolute):
        """
        Use the :py:func:`sapm_spectral_loss` function, the input
        parameters, and ``self.module_parameters`` to calculate F1.

        Parameters
        ----------
        airmass_absolute : numeric
            Absolute airmass.

        Returns
        -------
        F1 : numeric
            The SAPM spectral loss coefficient.
        """
        return sapm_spectral_loss(airmass_absolute, self.module_parameters)

    def sapm_aoi_loss(self, aoi):
        """
        Use the :py:func:`sapm_aoi_loss` function, the input parameters,
        and ``self.module_parameters`` to calculate F2.

        Parameters
        ----------
        aoi : numeric
            Angle of incidence in degrees.

        Returns
        -------
        F2 : numeric
            The SAPM angle of incidence loss coefficient.
        """
        return sapm_aoi_loss(aoi, self.module_parameters)

    def sapm_effective_irradiance(self, poa_direct, poa_diffuse,
                                  airmass_absolute, aoi,
                                  reference_irradiance=1000):
        """
        Use the :py:func:`sapm_effective_irradiance` function, the input
        parameters, and ``self.module_parameters`` to calculate
        effective irradiance.

        Parameters
        ----------
        poa_direct : numeric
            The direct irradiance incident upon the module.

        poa_diffuse : numeric
            The diffuse irradiance incident on module.

        airmass_absolute : numeric
            Absolute airmass.

        aoi : numeric
            Angle of incidence in degrees.

        reference_irradiance : numeric, default 1000
            Reference irradiance by which to divide the input irradiance.

        Returns
        -------
        effective_irradiance : numeric
            The SAPM effective irradiance.
        """
        return sapm_effective_irradiance(
            poa_direct, poa_diffuse, airmass_absolute, aoi,
            self.module_parameters, reference_irradiance=reference_irradiance)

    def pvsyst_celltemp(self, poa_global, temp_air, wind_speed=1.0,
                        model='freestanding'):
        """Uses :py:func:`celltemp.pvsyst` to calculate cell temperature.

        Parameters
        ----------
        poa_global : numeric
            Total incident irradiance in W/m^2.

        temp_air : numeric
            Ambient dry bulb temperature in degrees C.

        wind_speed : numeric, default 1.0
            Wind speed in m/s measured at the same height for which the wind
            loss factor was determined.  The default value is 1.0, which is
            the wind speed at module height used to determine NOCT.

        eta_m : numeric, default 0.1
            Module external efficiency as a fraction, i.e.,
            DC power / poa_global.

        alpha_absorption : numeric, default 0.9
            Absorption coefficient

        model : string, default 'freestanding'
            Heat loss model factors to be used. See celltemp.pvsyst for
            details.

        Returns
        -------
        DataFrame with column 'temp_cell', values in degrees C.
        """
        try:
            constant_loss_factor, wind_loss_factor = \
                celltemp.TEMP_MODEL_PARAMS['pvsyst'][model]
        except KeyError:
            msg = ('{} is not a named set of parameters for the {} cell'
                   ' temperature model. See pvlib.celltemp.TEMP_MODEL_PARAMS'
                   ' for names'.format(model, 'pvsyst'))
            raise KeyError(msg)
        kwargs = _build_kwargs(['eta_m', 'alpha_absorption'],
                               self.module_parameters)
        kwargs.update(_build_kwargs(['constant_loss_factor',
                                     'wind_loss_factor'],
                                    self.temperature_model_parameters))
        return celltemp.pvsyst(poa_global, temp_air, wind_speed, **kwargs)

    def first_solar_spectral_loss(self, pw, airmass_absolute):

        """
        Use the :py:func:`first_solar_spectral_correction` function to
        calculate the spectral loss modifier. The model coefficients are
        specific to the module's cell type, and are determined by searching
        for one of the following keys in self.module_parameters (in order):
            'first_solar_spectral_coefficients' (user-supplied coefficients)
            'Technology' - a string describing the cell type, can be read from
            the CEC module parameter database
            'Material' - a string describing the cell type, can be read from
            the Sandia module database.

        Parameters
        ----------
        pw : array-like
            atmospheric precipitable water (cm).

        airmass_absolute : array-like
            absolute (pressure corrected) airmass.

        Returns
        -------
        modifier: array-like
            spectral mismatch factor (unitless) which can be multiplied
            with broadband irradiance reaching a module's cells to estimate
            effective irradiance, i.e., the irradiance that is converted to
            electrical current.
        """

        if 'first_solar_spectral_coefficients' in \
                self.module_parameters.keys():
            coefficients = \
                   self.module_parameters['first_solar_spectral_coefficients']
            module_type = None
        else:
            module_type = self._infer_cell_type()
            coefficients = None

        return atmosphere.first_solar_spectral_correction(pw,
                                                          airmass_absolute,
                                                          module_type,
                                                          coefficients)

    def _infer_cell_type(self):

        """
        Examines module_parameters and maps the Technology key for the CEC
        database and the Material key for the Sandia database to a common
        list of strings for cell type.

        Returns
        -------
        cell_type: str

        """

        _cell_type_dict = {'Multi-c-Si': 'multisi',
                           'Mono-c-Si': 'monosi',
                           'Thin Film': 'cigs',
                           'a-Si/nc': 'asi',
                           'CIS': 'cigs',
                           'CIGS': 'cigs',
                           '1-a-Si': 'asi',
                           'CdTe': 'cdte',
                           'a-Si': 'asi',
                           '2-a-Si': None,
                           '3-a-Si': None,
                           'HIT-Si': 'monosi',
                           'mc-Si': 'multisi',
                           'c-Si': 'multisi',
                           'Si-Film': 'asi',
                           'EFG mc-Si': 'multisi',
                           'GaAs': None,
                           'a-Si / mono-Si': 'monosi'}

        if 'Technology' in self.module_parameters.keys():
            # CEC module parameter set
            cell_type = _cell_type_dict[self.module_parameters['Technology']]
        elif 'Material' in self.module_parameters.keys():
            # Sandia module parameter set
            cell_type = _cell_type_dict[self.module_parameters['Material']]
        else:
            cell_type = None

        return cell_type

    def singlediode(self, photocurrent, saturation_current,
                    resistance_series, resistance_shunt, nNsVth,
                    ivcurve_pnts=None):
        """Wrapper around the :py:func:`singlediode` function.

        Parameters
        ----------
        See pvsystem.singlediode for details

        Returns
        -------
        See pvsystem.singlediode for details
        """
        return singlediode(photocurrent, saturation_current,
                           resistance_series, resistance_shunt, nNsVth,
                           ivcurve_pnts=ivcurve_pnts)

    def i_from_v(self, resistance_shunt, resistance_series, nNsVth, voltage,
                 saturation_current, photocurrent):
        """Wrapper around the :py:func:`i_from_v` function.

        Parameters
        ----------
        See pvsystem.i_from_v for details

        Returns
        -------
        See pvsystem.i_from_v for details
        """
        return i_from_v(resistance_shunt, resistance_series, nNsVth, voltage,
                        saturation_current, photocurrent)

    # inverter now specified by self.inverter_parameters
    def snlinverter(self, v_dc, p_dc):
        """Uses :func:`snlinverter` to calculate AC power based on
        ``self.inverter_parameters`` and the input parameters.

        Parameters
        ----------
        See pvsystem.snlinverter for details

        Returns
        -------
        See pvsystem.snlinverter for details
        """
        return snlinverter(v_dc, p_dc, self.inverter_parameters)

    def adrinverter(self, v_dc, p_dc):
        return adrinverter(v_dc, p_dc, self.inverter_parameters)

    def scale_voltage_current_power(self, data):
        """
        Scales the voltage, current, and power of the DataFrames
        returned by :py:func:`singlediode` and :py:func:`sapm`
        by `self.modules_per_string` and `self.strings_per_inverter`.

        Parameters
        ----------
        data: DataFrame
            Must contain columns `'v_mp', 'v_oc', 'i_mp' ,'i_x', 'i_xx',
            'i_sc', 'p_mp'`.

        Returns
        -------
        scaled_data: DataFrame
            A scaled copy of the input data.
        """

        return scale_voltage_current_power(data,
                                           voltage=self.modules_per_string,
                                           current=self.strings_per_inverter)

    def pvwatts_dc(self, g_poa_effective, temp_cell):
        """
        Calcuates DC power according to the PVWatts model using
        :py:func:`pvwatts_dc`, `self.module_parameters['pdc0']`, and
        `self.module_parameters['gamma_pdc']`.

        See :py:func:`pvwatts_dc` for details.
        """
        kwargs = _build_kwargs(['temp_ref'], self.module_parameters)

        return pvwatts_dc(g_poa_effective, temp_cell,
                          self.module_parameters['pdc0'],
                          self.module_parameters['gamma_pdc'],
                          **kwargs)

    def pvwatts_losses(self):
        """
        Calculates DC power losses according the PVwatts model using
        :py:func:`pvwatts_losses` and ``self.losses_parameters``.`

        See :py:func:`pvwatts_losses` for details.
        """
        kwargs = _build_kwargs(['soiling', 'shading', 'snow', 'mismatch',
                                'wiring', 'connections', 'lid',
                                'nameplate_rating', 'age', 'availability'],
                               self.losses_parameters)
        return pvwatts_losses(**kwargs)

    def pvwatts_ac(self, pdc):
        """
        Calculates AC power according to the PVWatts model using
        :py:func:`pvwatts_ac`, `self.module_parameters['pdc0']`, and
        `eta_inv_nom=self.inverter_parameters['eta_inv_nom']`.

        See :py:func:`pvwatts_ac` for details.
        """
        kwargs = _build_kwargs(['eta_inv_nom', 'eta_inv_ref'],
                               self.inverter_parameters)

        return pvwatts_ac(pdc, self.inverter_parameters['pdc0'], **kwargs)

    def localize(self, location=None, latitude=None, longitude=None,
                 **kwargs):
        """Creates a LocalizedPVSystem object using this object
        and location data. Must supply either location object or
        latitude, longitude, and any location kwargs

        Parameters
        ----------
        location : None or Location, default None
        latitude : None or float, default None
        longitude : None or float, default None
        **kwargs : see Location

        Returns
        -------
        localized_system : LocalizedPVSystem
        """

        if location is None:
            location = Location(latitude, longitude, **kwargs)

        return LocalizedPVSystem(pvsystem=self, location=location)


class LocalizedPVSystem(PVSystem, Location):
    """
    The LocalizedPVSystem class defines a standard set of installed PV
    system attributes and modeling functions. This class combines the
    attributes and methods of the PVSystem and Location classes.

    The LocalizedPVSystem may have bugs due to the difficulty of
    robustly implementing multiple inheritance. See
    :py:class:`~pvlib.modelchain.ModelChain` for an alternative paradigm
    for modeling PV systems at specific locations.
    """
    def __init__(self, pvsystem=None, location=None, **kwargs):

        # get and combine attributes from the pvsystem and/or location
        # with the rest of the kwargs

        if pvsystem is not None:
            pv_dict = pvsystem.__dict__
        else:
            pv_dict = {}

        if location is not None:
            loc_dict = location.__dict__
        else:
            loc_dict = {}

        new_kwargs = dict(list(pv_dict.items()) +
                          list(loc_dict.items()) +
                          list(kwargs.items()))

        PVSystem.__init__(self, **new_kwargs)
        Location.__init__(self, **new_kwargs)

    def __repr__(self):
        attrs = ['name', 'latitude', 'longitude', 'altitude', 'tz',
                 'surface_tilt', 'surface_azimuth', 'module', 'inverter',
                 'albedo', 'racking_model']
        return ('LocalizedPVSystem: \n  ' + '\n  '.join(
            ('{}: {}'.format(attr, getattr(self, attr)) for attr in attrs)))


def systemdef(meta, surface_tilt, surface_azimuth, albedo, modules_per_string,
              strings_per_inverter):
    '''
    Generates a dict of system parameters used throughout a simulation.

    Parameters
    ----------

    meta : dict
        meta dict either generated from a TMY file using readtmy2 or
        readtmy3, or a dict containing at least the following fields:

            ===============   ======  ====================
            meta field        format  description
            ===============   ======  ====================
            meta.altitude     Float   site elevation
            meta.latitude     Float   site latitude
            meta.longitude    Float   site longitude
            meta.Name         String  site name
            meta.State        String  state
            meta.TZ           Float   timezone
            ===============   ======  ====================

    surface_tilt : float or Series
        Surface tilt angles in decimal degrees.
        The tilt angle is defined as degrees from horizontal
        (e.g. surface facing up = 0, surface facing horizon = 90)

    surface_azimuth : float or Series
        Surface azimuth angles in decimal degrees.
        The azimuth convention is defined
        as degrees east of north
        (North=0, South=180, East=90, West=270).

    albedo : float or Series
        Ground reflectance, typically 0.1-0.4 for surfaces on Earth
        (land), may increase over snow, ice, etc. May also be known as
        the reflection coefficient. Must be >=0 and <=1.

    modules_per_string : int
        Number of modules connected in series in a string.

    strings_per_inverter : int
        Number of strings connected in parallel.

    Returns
    -------
    Result : dict

        A dict with the following fields.

            * 'surface_tilt'
            * 'surface_azimuth'
            * 'albedo'
            * 'modules_per_string'
            * 'strings_per_inverter'
            * 'latitude'
            * 'longitude'
            * 'tz'
            * 'name'
            * 'altitude'

    See also
    --------
    pvlib.tmy.readtmy3
    pvlib.tmy.readtmy2
    '''

    try:
        name = meta['Name']
    except KeyError:
        name = meta['City']

    system = {'surface_tilt': surface_tilt,
              'surface_azimuth': surface_azimuth,
              'albedo': albedo,
              'modules_per_string': modules_per_string,
              'strings_per_inverter': strings_per_inverter,
              'latitude': meta['latitude'],
              'longitude': meta['longitude'],
              'tz': meta['TZ'],
              'name': name,
              'altitude': meta['altitude']}

    return system


def ashraeiam(aoi, b=0.05):
    '''
    Determine the incidence angle modifier using the ASHRAE transmission
    model.

    ashraeiam calculates the incidence angle modifier as developed in
    [1], and adopted by ASHRAE (American Society of Heating,
    Refrigeration, and Air Conditioning Engineers) [2]. The model has
    been used by model programs such as PVSyst [3].

    Note: For incident angles near 90 degrees, this model has a
    discontinuity which has been addressed in this function.

    Parameters
    ----------
    aoi : numeric
        The angle of incidence between the module normal vector and the
        sun-beam vector in degrees. Angles of nan will result in nan.

    b : float, default 0.05
        A parameter to adjust the modifier as a function of angle of
        incidence. Typical values are on the order of 0.05 [3].

    Returns
    -------
    IAM : numeric
        The incident angle modifier calculated as 1-b*(sec(aoi)-1) as
        described in [2,3].

        Returns zeros for all abs(aoi) >= 90 and for all IAM values that
        would be less than 0.

    References
    ----------
    [1] Souka A.F., Safwat H.H., "Determination of the optimum
    orientations for the double exposure flat-plate collector and its
    reflections". Solar Energy vol .10, pp 170-174. 1966.

    [2] ASHRAE standard 93-77

    [3] PVsyst Contextual Help.
    http://files.pvsyst.com/help/index.html?iam_loss.htm retrieved on
    September 10, 2012

    See Also
    --------
    irradiance.aoi
    physicaliam
    '''

    iam = 1 - b * ((1 / np.cos(np.radians(aoi)) - 1))
    aoi_gte_90 = np.full_like(aoi, False, dtype='bool')
    np.greater_equal(np.abs(aoi), 90, where=~np.isnan(aoi), out=aoi_gte_90)
    iam = np.where(aoi_gte_90, 0, iam)
    iam = np.maximum(0, iam)

    if isinstance(aoi, pd.Series):
        iam = pd.Series(iam, index=aoi.index)

    return iam


def physicaliam(aoi, n=1.526, K=4., L=0.002):
    '''
    Determine the incidence angle modifier using refractive index,
    extinction coefficient, and glazing thickness.

    physicaliam calculates the incidence angle modifier as described in
    De Soto et al. "Improvement and validation of a model for
    photovoltaic array performance", section 3. The calculation is based
    on a physical model of absorbtion and transmission through a
    cover.

    Note: The authors of this function believe that eqn. 14 in [1] is
    incorrect. This function uses the following equation in its place:
    theta_r = arcsin(1/n * sin(aoi))

    Parameters
    ----------
    aoi : numeric
        The angle of incidence between the module normal vector and the
        sun-beam vector in degrees. Angles of 0 are replaced with 1e-06
        to ensure non-nan results. Angles of nan will result in nan.

    n : numeric, default 1.526
        The effective index of refraction (unitless). Reference [1]
        indicates that a value of 1.526 is acceptable for glass. n must
        be a numeric scalar or vector with all values >=0. If n is a
        vector, it must be the same size as all other input vectors.

    K : numeric, default 4.0
        The glazing extinction coefficient in units of 1/meters.
        Reference [1] indicates that a value of  4 is reasonable for
        "water white" glass. K must be a numeric scalar or vector with
        all values >=0. If K is a vector, it must be the same size as
        all other input vectors.

    L : numeric, default 0.002
        The glazing thickness in units of meters. Reference [1]
        indicates that 0.002 meters (2 mm) is reasonable for most
        glass-covered PV panels. L must be a numeric scalar or vector
        with all values >=0. If L is a vector, it must be the same size
        as all other input vectors.

    Returns
    -------
    iam : numeric
        The incident angle modifier

    References
    ----------
    [1] W. De Soto et al., "Improvement and validation of a model for
    photovoltaic array performance", Solar Energy, vol 80, pp. 78-88,
    2006.

    [2] Duffie, John A. & Beckman, William A.. (2006). Solar Engineering
    of Thermal Processes, third edition. [Books24x7 version] Available
    from http://common.books24x7.com/toc.aspx?bookid=17160.

    See Also
    --------
    getaoi
    ephemeris
    spa
    ashraeiam
    '''
    zeroang = 1e-06

    # hold a new reference to the input aoi object since we're going to
    # overwrite the aoi reference below, but we'll need it for the
    # series check at the end of the function
    aoi_input = aoi

    aoi = np.where(aoi == 0, zeroang, aoi)

    # angle of reflection
    thetar_deg = tools.asind(1.0 / n*(tools.sind(aoi)))

    # reflectance and transmittance for normal incidence light
    rho_zero = ((1-n) / (1+n)) ** 2
    tau_zero = np.exp(-K*L)

    # reflectance for parallel and perpendicular polarized light
    rho_para = (tools.tand(thetar_deg - aoi) /
                tools.tand(thetar_deg + aoi)) ** 2
    rho_perp = (tools.sind(thetar_deg - aoi) /
                tools.sind(thetar_deg + aoi)) ** 2

    # transmittance for non-normal light
    tau = np.exp(-K*L / tools.cosd(thetar_deg))

    # iam is ratio of non-normal to normal incidence transmitted light
    # after deducting the reflected portion of each
    iam = ((1 - (rho_para + rho_perp) / 2) / (1 - rho_zero) * tau / tau_zero)

    with np.errstate(invalid='ignore'):
        # angles near zero produce nan, but iam is defined as one
        small_angle = 1e-06
        iam = np.where(np.abs(aoi) < small_angle, 1.0, iam)

        # angles at 90 degrees can produce tiny negative values,
        # which should be zero. this is a result of calculation precision
        # rather than the physical model
        iam = np.where(iam < 0, 0, iam)

        # for light coming from behind the plane, none can enter the module
        iam = np.where(aoi > 90, 0, iam)

    if isinstance(aoi_input, pd.Series):
        iam = pd.Series(iam, index=aoi_input.index)

    return iam


def iam_martin_ruiz(aoi, a_r=0.16):
    '''
    Determine the incidence angle modifier (iam) using the Martin
    and Ruiz incident angle model.

    Parameters
    ----------
    aoi : numeric, degrees
        The angle of incidence between the module normal vector and the
        sun-beam vector in degrees. Theta must be a numeric scalar or vector.
        iam is 0 where |aoi| > 90.

    a_r : numeric
        The angular losses coefficient described in equation 3 of [1].
        This is an empirical dimensionless parameter. Values of a_r are
        generally on the order of 0.08 to 0.25 for flat-plate PV modules.
        a_r must be a positive numeric scalar or vector (same length as aoi).

    Returns
    -------
    iam : numeric
        The incident angle modifier(s)

    Notes
    -----
    iam_martin_ruiz calculates the incidence angle modifier (iam)
    as described by Martin and Ruiz in [1]. The information
    required is the incident angle (aoi) and the angular losses
    coefficient (a_r). Please note that [1] has a corrigendum which makes
    the document much simpler to understand.

    The incident angle modifier is defined as
    [1-exp(-cos(aoi/ar))] / [1-exp(-1/ar)], which is
    presented as AL(alpha) = 1 - IAM in equation 4 of [1]. Thus IAM is
    equal to 1 at aoi = 0, and equal to 0 at aoi = 90.  This equation is only
    valid for -90 <= aoi <= 90, therefore iam must be constrained to 0.0
    beyond this range.

    References
    ----------
    [1] N. Martin and J. M. Ruiz, "Calculation of the PV modules angular
    losses under field conditions by means of an analytical model", Solar
    Energy Materials & Solar Cells, vol. 70, pp. 25-38, 2001.

    [2] N. Martin and J. M. Ruiz, "Corrigendum to 'Calculation of the PV
    modules angular losses under field conditions by means of an
    analytical model'", Solar Energy Materials & Solar Cells, vol. 110,
    pp. 154, 2013.

    See Also
    --------
    physicaliam
    ashraeiam
    iam_interp
    '''
    # Contributed by Anton Driesse (@adriesse), PV Performance Labs. July, 2019

    aoi_input = aoi

    aoi = np.asanyarray(aoi)
    a_r = np.asanyarray(a_r)

    if np.any(np.less_equal(a_r, 0)):
        raise RuntimeError("The parameter 'a_r' cannot be zero or negative.")

    with np.errstate(invalid='ignore'):
        iam = (1 - np.exp(-cosd(aoi) / a_r)) / (1 - np.exp(-1 / a_r))
        iam = np.where(np.abs(aoi) >= 90.0, 0.0, iam)

    if isinstance(aoi_input, pd.Series):
        iam = pd.Series(iam, index=aoi_input.index)

    return iam


def iam_interp(aoi, theta_ref, iam_ref, method='linear', normalize=True):
    '''
    Determine the incidence angle modifier (iam) by interpolating a set of
    reference values, which are usually measured values.

    Parameters
    ----------
    aoi : numeric, degrees
        The angle of incidence between the module normal vector and the
        sun-beam vector in degrees.

    theta_ref : numeric, degrees
        Vector of angles at which the iam is known.

    iam_ref : numeric, unitless
        iam values for each angle in theta_ref.

    method : str, default 'linear'
        Specifies the interpolation method.
        Useful options are: 'linear', 'quadratic','cubic'.
        See scipy.interpolate.interp1d for more options.

    normalize : boolean
        When true, the interpolated values are divided by the interpolated
        value at zero degrees.  This ensures that the iam at normal
        incidence is equal to 1.0.

    Returns
    -------
    iam : numeric
        The incident angle modifier(s)

    Notes:
    ------
    theta_ref must have two or more points and may span any range of angles.
    Typically there will be a dozen or more points in the range 0-90 degrees.
    iam beyond the range of theta_ref are extrapolated, but constrained to be
    non-negative.

    The sign of aoi is ignored; only the magnitude is used.

    See Also
    --------
    physicaliam
    ashraeiam
    iam_martin_ruiz
    '''
    # Contributed by Anton Driesse (@adriesse), PV Performance Labs. July, 2019

    from scipy.interpolate import interp1d

    # Scipy doesn't give the clearest feedback, so check number of points here.
    MIN_REF_VALS = {'linear': 2, 'quadratic': 3, 'cubic': 4, 1: 2, 2: 3, 3: 4}

    if len(theta_ref) < MIN_REF_VALS.get(method, 2):
        raise ValueError("Too few reference points defined "
                         "for interpolation method '%s'." % method)

    if np.any(np.less(iam_ref, 0)):
        raise ValueError("Negative value(s) found in 'iam_ref'. "
                         "This is not physically possible.")

    interpolator = interp1d(theta_ref, iam_ref, kind=method,
                            fill_value='extrapolate')
    aoi_input = aoi

    aoi = np.asanyarray(aoi)
    aoi = np.abs(aoi)
    iam = interpolator(aoi)
    iam = np.clip(iam, 0, None)

    if normalize:
        iam /= interpolator(0)

    if isinstance(aoi_input, pd.Series):
        iam = pd.Series(iam, index=aoi_input.index)

    return iam


def calcparams_desoto(effective_irradiance, temp_cell,
                      alpha_sc, a_ref, I_L_ref, I_o_ref, R_sh_ref, R_s,
                      EgRef=1.121, dEgdT=-0.0002677,
                      irrad_ref=1000, temp_ref=25):
    '''
    Calculates five parameter values for the single diode equation at
    effective irradiance and cell temperature using the De Soto et al.
    model described in [1]. The five values returned by calcparams_desoto
    can be used by singlediode to calculate an IV curve.

    Parameters
    ----------
    effective_irradiance : numeric
        The irradiance (W/m2) that is converted to photocurrent.

    temp_cell : numeric
        The average cell temperature of cells within a module in C.

    alpha_sc : float
        The short-circuit current temperature coefficient of the
        module in units of A/C.

    a_ref : float
        The product of the usual diode ideality factor (n, unitless),
        number of cells in series (Ns), and cell thermal voltage at reference
        conditions, in units of V.

    I_L_ref : float
        The light-generated current (or photocurrent) at reference conditions,
        in amperes.

    I_o_ref : float
        The dark or diode reverse saturation current at reference conditions,
        in amperes.

    R_sh_ref : float
        The shunt resistance at reference conditions, in ohms.

    R_s : float
        The series resistance at reference conditions, in ohms.

    EgRef : float
        The energy bandgap at reference temperature in units of eV.
        1.121 eV for crystalline silicon. EgRef must be >0.  For parameters
        from the SAM CEC module database, EgRef=1.121 is implicit for all
        cell types in the parameter estimation algorithm used by NREL.

    dEgdT : float
        The temperature dependence of the energy bandgap at reference
        conditions in units of 1/K. May be either a scalar value
        (e.g. -0.0002677 as in [1]) or a DataFrame (this may be useful if
        dEgdT is a modeled as a function of temperature). For parameters from
        the SAM CEC module database, dEgdT=-0.0002677 is implicit for all cell
        types in the parameter estimation algorithm used by NREL.

    irrad_ref : float (optional, default=1000)
        Reference irradiance in W/m^2.

    temp_ref : float (optional, default=25)
        Reference cell temperature in C.

    Returns
    -------
    Tuple of the following results:

    photocurrent : numeric
        Light-generated current in amperes

    saturation_current : numeric
        Diode saturation curent in amperes

    resistance_series : float
        Series resistance in ohms

    resistance_shunt : numeric
        Shunt resistance in ohms

    nNsVth : numeric
        The product of the usual diode ideality factor (n, unitless),
        number of cells in series (Ns), and cell thermal voltage at
        specified effective irradiance and cell temperature.

    References
    ----------
    [1] W. De Soto et al., "Improvement and validation of a model for
    photovoltaic array performance", Solar Energy, vol 80, pp. 78-88,
    2006.

    [2] System Advisor Model web page. https://sam.nrel.gov.

    [3] A. Dobos, "An Improved Coefficient Calculator for the California
    Energy Commission 6 Parameter Photovoltaic Module Model", Journal of
    Solar Energy Engineering, vol 134, 2012.

    [4] O. Madelung, "Semiconductors: Data Handbook, 3rd ed." ISBN
    3-540-40488-0

    See Also
    --------
    singlediode
    retrieve_sam

    Notes
    -----
    If the reference parameters in the ModuleParameters struct are read
    from a database or library of parameters (e.g. System Advisor
    Model), it is important to use the same EgRef and dEgdT values that
    were used to generate the reference parameters, regardless of the
    actual bandgap characteristics of the semiconductor. For example, in
    the case of the System Advisor Model library, created as described
    in [3], EgRef and dEgdT for all modules were 1.121 and -0.0002677,
    respectively.

    This table of reference bandgap energies (EgRef), bandgap energy
    temperature dependence (dEgdT), and "typical" airmass response (M)
    is provided purely as reference to those who may generate their own
    reference module parameters (a_ref, IL_ref, I0_ref, etc.) based upon
    the various PV semiconductors. Again, we stress the importance of
    using identical EgRef and dEgdT when generation reference parameters
    and modifying the reference parameters (for irradiance, temperature,
    and airmass) per DeSoto's equations.

     Crystalline Silicon (Si):
         * EgRef = 1.121
         * dEgdT = -0.0002677

         >>> M = np.polyval([-1.26E-4, 2.816E-3, -0.024459, 0.086257, 0.9181],
         ...                AMa) # doctest: +SKIP

         Source: [1]

     Cadmium Telluride (CdTe):
         * EgRef = 1.475
         * dEgdT = -0.0003

         >>> M = np.polyval([-2.46E-5, 9.607E-4, -0.0134, 0.0716, 0.9196],
         ...                AMa) # doctest: +SKIP

         Source: [4]

     Copper Indium diSelenide (CIS):
         * EgRef = 1.010
         * dEgdT = -0.00011

         >>> M = np.polyval([-3.74E-5, 0.00125, -0.01462, 0.0718, 0.9210],
         ...                AMa) # doctest: +SKIP

         Source: [4]

     Copper Indium Gallium diSelenide (CIGS):
         * EgRef = 1.15
         * dEgdT = ????

         >>> M = np.polyval([-9.07E-5, 0.0022, -0.0202, 0.0652, 0.9417],
         ...                AMa) # doctest: +SKIP

         Source: Wikipedia

     Gallium Arsenide (GaAs):
         * EgRef = 1.424
         * dEgdT = -0.000433
         * M = unknown

         Source: [4]
    '''

    # test for use of function pre-v0.6.0 API change
    if isinstance(a_ref, dict) or \
       (isinstance(a_ref, pd.Series) and ('a_ref' in a_ref.keys())):
        import warnings
        warnings.warn('module_parameters detected as fourth positional'
                      + ' argument of calcparams_desoto. calcparams_desoto'
                      + ' will require one argument for each module model'
                      + ' parameter in v0.7.0 and later', DeprecationWarning)
        try:
            module_parameters = a_ref
            a_ref = module_parameters['a_ref']
            I_L_ref = module_parameters['I_L_ref']
            I_o_ref = module_parameters['I_o_ref']
            R_sh_ref = module_parameters['R_sh_ref']
            R_s = module_parameters['R_s']
        except Exception as e:
            raise e('Module parameters could not be extracted from fourth'
                    + ' positional argument of calcparams_desoto. Check that'
                    + ' parameters are from the CEC database and/or update'
                    + ' your code for the new API for calcparams_desoto')

    # Boltzmann constant in eV/K
    k = 8.617332478e-05

    # reference temperature
    Tref_K = temp_ref + 273.15
    Tcell_K = temp_cell + 273.15

    E_g = EgRef * (1 + dEgdT*(Tcell_K - Tref_K))

    nNsVth = a_ref * (Tcell_K / Tref_K)

    # In the equation for IL, the single factor effective_irradiance is
    # used, in place of the product S*M in [1]. effective_irradiance is
    # equivalent to the product of S (irradiance reaching a module's cells) *
    # M (spectral adjustment factor) as described in [1].
    IL = effective_irradiance / irrad_ref * \
        (I_L_ref + alpha_sc * (Tcell_K - Tref_K))
    I0 = (I_o_ref * ((Tcell_K / Tref_K) ** 3) *
          (np.exp(EgRef / (k*(Tref_K)) - (E_g / (k*(Tcell_K))))))
    # Note that the equation for Rsh differs from [1]. In [1] Rsh is given as
    # Rsh = Rsh_ref * (S_ref / S) where S is broadband irradiance reaching
    # the module's cells. If desired this model behavior can be duplicated
    # by applying reflection and soiling losses to broadband plane of array
    # irradiance and not applying a spectral loss modifier, i.e.,
    # spectral_modifier = 1.0.
    # use errstate to silence divide by warning
    with np.errstate(divide='ignore'):
        Rsh = R_sh_ref * (irrad_ref / effective_irradiance)
    Rs = R_s

    return IL, I0, Rs, Rsh, nNsVth


def calcparams_cec(effective_irradiance, temp_cell,
                   alpha_sc, a_ref, I_L_ref, I_o_ref, R_sh_ref, R_s,
                   Adjust, EgRef=1.121, dEgdT=-0.0002677,
                   irrad_ref=1000, temp_ref=25):
    '''
    Calculates five parameter values for the single diode equation at
    effective irradiance and cell temperature using the CEC
    model described in [1]. The CEC model differs from the De soto et al.
    model [3] by the parameter Adjust. The five values returned by
    calcparams_cec can be used by singlediode to calculate an IV curve.

    Parameters
    ----------
    effective_irradiance : numeric
        The irradiance (W/m2) that is converted to photocurrent.

    temp_cell : numeric
        The average cell temperature of cells within a module in C.

    alpha_sc : float
        The short-circuit current temperature coefficient of the
        module in units of A/C.

    a_ref : float
        The product of the usual diode ideality factor (n, unitless),
        number of cells in series (Ns), and cell thermal voltage at reference
        conditions, in units of V.

    I_L_ref : float
        The light-generated current (or photocurrent) at reference conditions,
        in amperes.

    I_o_ref : float
        The dark or diode reverse saturation current at reference conditions,
        in amperes.

    R_sh_ref : float
        The shunt resistance at reference conditions, in ohms.

    R_s : float
        The series resistance at reference conditions, in ohms.

    Adjust : float
        The adjustment to the temperature coefficient for short circuit
        current, in percent

    EgRef : float
        The energy bandgap at reference temperature in units of eV.
        1.121 eV for crystalline silicon. EgRef must be >0.  For parameters
        from the SAM CEC module database, EgRef=1.121 is implicit for all
        cell types in the parameter estimation algorithm used by NREL.

    dEgdT : float
        The temperature dependence of the energy bandgap at reference
        conditions in units of 1/K. May be either a scalar value
        (e.g. -0.0002677 as in [3]) or a DataFrame (this may be useful if
        dEgdT is a modeled as a function of temperature). For parameters from
        the SAM CEC module database, dEgdT=-0.0002677 is implicit for all cell
        types in the parameter estimation algorithm used by NREL.

    irrad_ref : float (optional, default=1000)
        Reference irradiance in W/m^2.

    temp_ref : float (optional, default=25)
        Reference cell temperature in C.

    Returns
    -------
    Tuple of the following results:

    photocurrent : numeric
        Light-generated current in amperes

    saturation_current : numeric
        Diode saturation curent in amperes

    resistance_series : float
        Series resistance in ohms

    resistance_shunt : numeric
        Shunt resistance in ohms

    nNsVth : numeric
        The product of the usual diode ideality factor (n, unitless),
        number of cells in series (Ns), and cell thermal voltage at
        specified effective irradiance and cell temperature.

    References
    ----------
    [1] A. Dobos, "An Improved Coefficient Calculator for the California
    Energy Commission 6 Parameter Photovoltaic Module Model", Journal of
    Solar Energy Engineering, vol 134, 2012.

    [2] System Advisor Model web page. https://sam.nrel.gov.

    [3] W. De Soto et al., "Improvement and validation of a model for
    photovoltaic array performance", Solar Energy, vol 80, pp. 78-88,
    2006.

    See Also
    --------
    calcparams_desoto
    singlediode
    retrieve_sam

    '''

    # pass adjusted temperature coefficient to desoto
    return calcparams_desoto(effective_irradiance, temp_cell,
                             alpha_sc*(1.0 - Adjust/100),
                             a_ref, I_L_ref, I_o_ref,
                             R_sh_ref, R_s,
                             EgRef=1.121, dEgdT=-0.0002677,
                             irrad_ref=1000, temp_ref=25)


def calcparams_pvsyst(effective_irradiance, temp_cell,
                      alpha_sc, gamma_ref, mu_gamma,
                      I_L_ref, I_o_ref,
                      R_sh_ref, R_sh_0, R_s,
                      cells_in_series,
                      R_sh_exp=5.5,
                      EgRef=1.121,
                      irrad_ref=1000, temp_ref=25):
    '''
    Calculates five parameter values for the single diode equation at
    effective irradiance and cell temperature using the PVsyst v6
    model described in [1,2,3]. The five values returned by calcparams_pvsyst
    can be used by singlediode to calculate an IV curve.

    Parameters
    ----------
    effective_irradiance : numeric
        The irradiance (W/m2) that is converted to photocurrent.

    temp_cell : numeric
        The average cell temperature of cells within a module in C.

    alpha_sc : float
        The short-circuit current temperature coefficient of the
        module in units of A/C.

    gamma_ref : float
        The diode ideality factor

    mu_gamma : float
        The temperature coefficient for the diode ideality factor, 1/K

    I_L_ref : float
        The light-generated current (or photocurrent) at reference conditions,
        in amperes.

    I_o_ref : float
        The dark or diode reverse saturation current at reference conditions,
        in amperes.

    R_sh_ref : float
        The shunt resistance at reference conditions, in ohms.

    R_sh_0 : float
        The shunt resistance at zero irradiance conditions, in ohms.

    R_s : float
        The series resistance at reference conditions, in ohms.

    cells_in_series : integer
        The number of cells connected in series.

    R_sh_exp : float
        The exponent in the equation for shunt resistance, unitless. Defaults
        to 5.5.

    EgRef : float
        The energy bandgap at reference temperature in units of eV.
        1.121 eV for crystalline silicon. EgRef must be >0.

    irrad_ref : float (optional, default=1000)
        Reference irradiance in W/m^2.

    temp_ref : float (optional, default=25)
        Reference cell temperature in C.

    Returns
    -------
    Tuple of the following results:

    photocurrent : numeric
        Light-generated current in amperes

    saturation_current : numeric
        Diode saturation current in amperes

    resistance_series : float
        Series resistance in ohms

    resistance_shunt : numeric
        Shunt resistance in ohms

    nNsVth : numeric
        The product of the usual diode ideality factor (n, unitless),
        number of cells in series (Ns), and cell thermal voltage at
        specified effective irradiance and cell temperature.

    References
    ----------
    [1] K. Sauer, T. Roessler, C. W. Hansen, Modeling the Irradiance and
     Temperature Dependence of Photovoltaic Modules in PVsyst,
     IEEE Journal of Photovoltaics v5(1), January 2015.

    [2] A. Mermoud, PV modules modelling, Presentation at the 2nd PV
     Performance Modeling Workshop, Santa Clara, CA, May 2013

    [3] A. Mermoud, T. Lejeune, Performance Assessment of a Simulation Model
     for PV modules of any available technology, 25th European Photovoltaic
     Solar Energy Conference, Valencia, Spain, Sept. 2010

    See Also
    --------
    calcparams_desoto
    singlediode

    '''

    # Boltzmann constant in J/K
    k = 1.38064852e-23

    # elementary charge in coulomb
    q = 1.6021766e-19

    # reference temperature
    Tref_K = temp_ref + 273.15
    Tcell_K = temp_cell + 273.15

    gamma = gamma_ref + mu_gamma * (Tcell_K - Tref_K)
    nNsVth = gamma * k / q * cells_in_series * Tcell_K

    IL = effective_irradiance / irrad_ref * \
        (I_L_ref + alpha_sc * (Tcell_K - Tref_K))

    I0 = I_o_ref * ((Tcell_K / Tref_K) ** 3) * \
        (np.exp((q * EgRef) / (k * gamma) * (1 / Tref_K - 1 / Tcell_K)))

    Rsh_tmp = \
        (R_sh_ref - R_sh_0 * np.exp(-R_sh_exp)) / (1.0 - np.exp(-R_sh_exp))
    Rsh_base = np.maximum(0.0, Rsh_tmp)

    Rsh = Rsh_base + (R_sh_0 - Rsh_base) * \
        np.exp(-R_sh_exp * effective_irradiance / irrad_ref)

    Rs = R_s

    return IL, I0, Rs, Rsh, nNsVth


def retrieve_sam(name=None, path=None):
    '''
    Retrieve latest module and inverter info from a local file or the
    SAM website.

    This function will retrieve either:

        * CEC module database
        * Sandia Module database
        * CEC Inverter database
        * Anton Driesse Inverter database

    and return it as a pandas DataFrame.

    Parameters
    ----------
    name : None or string, default None
        Name can be one of:

        * 'CECMod' - returns the CEC module database
        * 'CECInverter' - returns the CEC Inverter database
        * 'SandiaInverter' - returns the CEC Inverter database
          (CEC is only current inverter db available; tag kept for
          backwards compatibility)
        * 'SandiaMod' - returns the Sandia Module database
        * 'ADRInverter' - returns the ADR Inverter database

    path : None or string, default None
        Path to the SAM file. May also be a URL.

    If both name and path are None, a dialogue will open allowing the
    user to select a file.

    Returns
    -------
    samfile : DataFrame
        A DataFrame containing all the elements of the desired database.
        Each column represents a module or inverter, and a specific
        dataset can be retrieved by the command

    Notes
    -----
    Files available at https://sam.nrel.gov/sites/default/files/

    Examples
    --------

    >>> from pvlib import pvsystem
    >>> invdb = pvsystem.retrieve_sam('CECInverter')
    >>> inverter = invdb.AE_Solar_Energy__AE6_0__277V__277V__CEC_2012_
    >>> inverter
    Vac           277.000000
    Paco         6000.000000
    Pdco         6165.670000
    Vdco          361.123000
    Pso            36.792300
    C0             -0.000002
    C1             -0.000047
    C2             -0.001861
    C3              0.000721
    Pnt             0.070000
    Vdcmax        600.000000
    Idcmax         32.000000
    Mppt_low      200.000000
    Mppt_high     500.000000
    Name: AE_Solar_Energy__AE6_0__277V__277V__CEC_2012_, dtype: float64
    '''

    if name is not None:
        name = name.lower()
        data_path = os.path.join(
            os.path.dirname(os.path.abspath(__file__)), 'data')
        if name == 'cecmod':
            csvdata = os.path.join(
                data_path, 'sam-library-cec-modules-2017-6-5.csv')
        elif name == 'sandiamod':
            csvdata = os.path.join(
                data_path, 'sam-library-sandia-modules-2015-6-30.csv')
        elif name == 'adrinverter':
            csvdata = os.path.join(data_path, 'adr-library-2013-10-01.csv')
        elif name in ['cecinverter', 'sandiainverter']:
            # Allowing either, to provide for old code,
            # while aligning with current expectations
            csvdata = os.path.join(
                data_path, 'sam-library-cec-inverters-2018-3-18.csv')
        else:
            raise ValueError('invalid name {}'.format(name))
    elif path is not None:
        if path.startswith('http'):
            response = urlopen(path)
            csvdata = io.StringIO(response.read().decode(errors='ignore'))
        else:
            csvdata = path
    elif name is None and path is None:
        import tkinter
        from tkinter.filedialog import askopenfilename

        tkinter.Tk().withdraw()
        csvdata = askopenfilename()

    return _parse_raw_sam_df(csvdata)


def _parse_raw_sam_df(csvdata):
    df = pd.read_csv(csvdata, index_col=0, skiprows=[1, 2])
    colnames = df.columns.values.tolist()
    parsedcolnames = []
    for cn in colnames:
        parsedcolnames.append(cn.replace(' ', '_'))

    df.columns = parsedcolnames

    parsedindex = []
    for index in df.index:
        parsedindex.append(index.replace(' ', '_').replace('-', '_')
                                .replace('.', '_').replace('(', '_')
                                .replace(')', '_').replace('[', '_')
                                .replace(']', '_').replace(':', '_')
                                .replace('+', '_').replace('/', '_')
                                .replace('"', '_').replace(',', '_'))

    df.index = parsedindex
    df = df.transpose()
    if 'ADRCoefficients' in df.index:
        ad_ce = 'ADRCoefficients'
        # for each inverter, parses a string of coefficients like
        # ' 1.33, 2.11, 3.12' into a list containing floats:
        # [1.33, 2.11, 3.12]
        df.loc[ad_ce] = df.loc[ad_ce].map(lambda x: list(
            map(float, x.strip(' []').split())))

    return df


def sapm(effective_irradiance, temp_cell, module):
    '''
    The Sandia PV Array Performance Model (SAPM) generates 5 points on a
    PV module's I-V curve (Voc, Isc, Ix, Ixx, Vmp/Imp) according to
    SAND2004-3535. Assumes a reference cell temperature of 25 C.

    Parameters
    ----------
    effective_irradiance : numeric
        Effective irradiance (suns).

    temp_cell : numeric
        The cell temperature (degrees C).

    module : dict-like
        A dict, Series, or DataFrame defining the SAPM performance
        parameters. See the notes section for more details.

    Returns
    -------
    A DataFrame with the columns:

        * i_sc : Short-circuit current (A)
        * i_mp : Current at the maximum-power point (A)
        * v_oc : Open-circuit voltage (V)
        * v_mp : Voltage at maximum-power point (V)
        * p_mp : Power at maximum-power point (W)
        * i_x : Current at module V = 0.5Voc, defines 4th point on I-V
          curve for modeling curve shape
        * i_xx : Current at module V = 0.5(Voc+Vmp), defines 5th point on
          I-V curve for modeling curve shape

    Notes
    -----
    The coefficients from SAPM which are required in ``module`` are
    listed in the following table.

    The modules in the Sandia module database contain these
    coefficients, but the modules in the CEC module database do not.
    Both databases can be accessed using :py:func:`retrieve_sam`.

    ================   ========================================================
    Key                Description
    ================   ========================================================
    A0-A4              The airmass coefficients used in calculating
                       effective irradiance
    B0-B5              The angle of incidence coefficients used in calculating
                       effective irradiance
    C0-C7              The empirically determined coefficients relating
                       Imp, Vmp, Ix, and Ixx to effective irradiance
    Isco               Short circuit current at reference condition (amps)
    Impo               Maximum power current at reference condition (amps)
    Aisc               Short circuit current temperature coefficient at
                       reference condition (1/C)
    Aimp               Maximum power current temperature coefficient at
                       reference condition (1/C)
    Bvoco              Open circuit voltage temperature coefficient at
                       reference condition (V/C)
    Mbvoc              Coefficient providing the irradiance dependence for the
                       BetaVoc temperature coefficient at reference irradiance
                       (V/C)
    Bvmpo              Maximum power voltage temperature coefficient at
                       reference condition
    Mbvmp              Coefficient providing the irradiance dependence for the
                       BetaVmp temperature coefficient at reference irradiance
                       (V/C)
    N                  Empirically determined "diode factor" (dimensionless)
    Cells_in_Series    Number of cells in series in a module's cell string(s)
    IXO                Ix at reference conditions
    IXXO               Ixx at reference conditions
    FD                 Fraction of diffuse irradiance used by module
    ================   ========================================================

    References
    ----------
    [1] King, D. et al, 2004, "Sandia Photovoltaic Array Performance
    Model", SAND Report 3535, Sandia National Laboratories, Albuquerque,
    NM.

    See Also
    --------
    retrieve_sam
    sapm_celltemp
    '''

    T0 = 25
    q = 1.60218e-19  # Elementary charge in units of coulombs
    kb = 1.38066e-23  # Boltzmann's constant in units of J/K

    # avoid problem with integer input
    Ee = np.array(effective_irradiance, dtype='float64')

    # set up masking for 0, positive, and nan inputs
    Ee_gt_0 = np.full_like(Ee, False, dtype='bool')
    Ee_eq_0 = np.full_like(Ee, False, dtype='bool')
    notnan = ~np.isnan(Ee)
    np.greater(Ee, 0, where=notnan, out=Ee_gt_0)
    np.equal(Ee, 0, where=notnan, out=Ee_eq_0)

    Bvmpo = module['Bvmpo'] + module['Mbvmp']*(1 - Ee)
    Bvoco = module['Bvoco'] + module['Mbvoc']*(1 - Ee)
    delta = module['N'] * kb * (temp_cell + 273.15) / q

    # avoid repeated computation
    logEe = np.full_like(Ee, np.nan)
    np.log(Ee, where=Ee_gt_0, out=logEe)
    logEe = np.where(Ee_eq_0, -np.inf, logEe)
    # avoid repeated __getitem__
    cells_in_series = module['Cells_in_Series']

    out = OrderedDict()

    out['i_sc'] = (
        module['Isco'] * Ee * (1 + module['Aisc']*(temp_cell - T0)))

    out['i_mp'] = (
        module['Impo'] * (module['C0']*Ee + module['C1']*(Ee**2)) *
        (1 + module['Aimp']*(temp_cell - T0)))

    out['v_oc'] = np.maximum(0, (
        module['Voco'] + cells_in_series * delta * logEe +
        Bvoco*(temp_cell - T0)))

    out['v_mp'] = np.maximum(0, (
        module['Vmpo'] +
        module['C2'] * cells_in_series * delta * logEe +
        module['C3'] * cells_in_series * ((delta * logEe) ** 2) +
        Bvmpo*(temp_cell - T0)))

    out['p_mp'] = out['i_mp'] * out['v_mp']

    out['i_x'] = (
        module['IXO'] * (module['C4']*Ee + module['C5']*(Ee**2)) *
        (1 + module['Aisc']*(temp_cell - T0)))

    # the Ixx calculation in King 2004 has a typo (mixes up Aisc and Aimp)
    out['i_xx'] = (
        module['IXXO'] * (module['C6']*Ee + module['C7']*(Ee**2)) *
        (1 + module['Aisc']*(temp_cell - T0)))

    if isinstance(out['i_sc'], pd.Series):
        out = pd.DataFrame(out)

    return out


sapm_celltemp = deprecated('0.7', alternative='celltemp.sapm',
                           name='sapm_celltemp', removal='0.8',
                           addendum='Note that the argument order for '
                           'celltemp.sapm is different than for '
                           'sapm_celltemp')(celltemp.sapm)


pvsyst_celltemp = deprecated('0.7', alternative='celltemp.pvsyst',
                             name='pvsyst_celltemp',
                             removal='0.8', addendum='Note that '
                             'celltemp.pvsyst returns a DataFrame instead '
                             'of numeric or Series')(celltemp.pvsyst)


def sapm_spectral_loss(airmass_absolute, module):
    """
    Calculates the SAPM spectral loss coefficient, F1.

    Parameters
    ----------
    airmass_absolute : numeric
        Absolute airmass

    module : dict-like
        A dict, Series, or DataFrame defining the SAPM performance
        parameters. See the :py:func:`sapm` notes section for more
        details.

    Returns
    -------
    F1 : numeric
        The SAPM spectral loss coefficient.

    Notes
    -----
    nan airmass values will result in 0 output.
    """

    am_coeff = [module['A4'], module['A3'], module['A2'], module['A1'],
                module['A0']]

    spectral_loss = np.polyval(am_coeff, airmass_absolute)

    spectral_loss = np.where(np.isnan(spectral_loss), 0, spectral_loss)

    spectral_loss = np.maximum(0, spectral_loss)

    if isinstance(airmass_absolute, pd.Series):
        spectral_loss = pd.Series(spectral_loss, airmass_absolute.index)

    return spectral_loss


def sapm_aoi_loss(aoi, module, upper=None):
    """
    Calculates the SAPM angle of incidence loss coefficient, F2.

    Parameters
    ----------
    aoi : numeric
        Angle of incidence in degrees. Negative input angles will return
        zeros.

    module : dict-like
        A dict, Series, or DataFrame defining the SAPM performance
        parameters. See the :py:func:`sapm` notes section for more
        details.

    upper : None or float, default None
        Upper limit on the results.

    Returns
    -------
    F2 : numeric
        The SAPM angle of incidence loss coefficient.

    Notes
    -----
    The SAPM traditionally does not define an upper limit on the AOI
    loss function and values slightly exceeding 1 may exist for moderate
    angles of incidence (15-40 degrees). However, users may consider
    imposing an upper limit of 1.

    References
    ----------
    [1] King, D. et al, 2004, "Sandia Photovoltaic Array Performance
    Model", SAND Report 3535, Sandia National Laboratories, Albuquerque,
    NM.

    [2] B.H. King et al, "Procedure to Determine Coefficients for the
    Sandia Array Performance Model (SAPM)," SAND2016-5284, Sandia
    National Laboratories (2016).

    [3] B.H. King et al, "Recent Advancements in Outdoor Measurement
    Techniques for Angle of Incidence Effects," 42nd IEEE PVSC (2015).
    DOI: 10.1109/PVSC.2015.7355849
    """

    aoi_coeff = [module['B5'], module['B4'], module['B3'], module['B2'],
                 module['B1'], module['B0']]

    aoi_loss = np.polyval(aoi_coeff, aoi)
    aoi_loss = np.clip(aoi_loss, 0, upper)
    # nan tolerant masking
    aoi_lt_0 = np.full_like(aoi, False, dtype='bool')
    np.less(aoi, 0, where=~np.isnan(aoi), out=aoi_lt_0)
    aoi_loss = np.where(aoi_lt_0, 0, aoi_loss)

    if isinstance(aoi, pd.Series):
        aoi_loss = pd.Series(aoi_loss, aoi.index)

    return aoi_loss


def sapm_effective_irradiance(poa_direct, poa_diffuse, airmass_absolute, aoi,
                              module, reference_irradiance=1000):
    """
    Calculates the SAPM effective irradiance using the SAPM spectral
    loss and SAPM angle of incidence loss functions.

    Parameters
    ----------
    poa_direct : numeric
        The direct irradiance incident upon the module.

    poa_diffuse : numeric
        The diffuse irradiance incident on module.

    airmass_absolute : numeric
        Absolute airmass.

    aoi : numeric
        Angle of incidence in degrees.

    module : dict-like
        A dict, Series, or DataFrame defining the SAPM performance
        parameters. See the :py:func:`sapm` notes section for more
        details.

    reference_irradiance : numeric, default 1000
        Reference irradiance by which to divide the input irradiance.

    Returns
    -------
    effective_irradiance : numeric
        The SAPM effective irradiance.
    """

    F1 = sapm_spectral_loss(airmass_absolute, module)
    F2 = sapm_aoi_loss(aoi, module)

    E0 = reference_irradiance

    Ee = F1 * (poa_direct*F2 + module['FD']*poa_diffuse) / E0

    return Ee


def singlediode(photocurrent, saturation_current, resistance_series,
                resistance_shunt, nNsVth, ivcurve_pnts=None,
                method='lambertw'):
    """
    Solve the single-diode model to obtain a photovoltaic IV curve.

    Singlediode solves the single diode equation [1]

    .. math::

        I = IL - I0*[exp((V+I*Rs)/(nNsVth))-1] - (V + I*Rs)/Rsh

    for ``I`` and ``V`` when given ``IL, I0, Rs, Rsh,`` and ``nNsVth
    (nNsVth = n*Ns*Vth)`` which are described later. Returns a DataFrame
    which contains the 5 points on the I-V curve specified in
    SAND2004-3535 [3]. If all IL, I0, Rs, Rsh, and nNsVth are scalar, a
    single curve will be returned, if any are Series (of the same
    length), multiple IV curves will be calculated.

    The input parameters can be calculated using calcparams_desoto from
    meteorological data.

    Parameters
    ----------
    photocurrent : numeric
        Light-generated current (photocurrent) in amperes under desired
        IV curve conditions. Often abbreviated ``I_L``.
        0 <= photocurrent

    saturation_current : numeric
        Diode saturation current in amperes under desired IV curve
        conditions. Often abbreviated ``I_0``.
        0 < saturation_current

    resistance_series : numeric
        Series resistance in ohms under desired IV curve conditions.
        Often abbreviated ``Rs``.
        0 <= resistance_series < numpy.inf

    resistance_shunt : numeric
        Shunt resistance in ohms under desired IV curve conditions.
        Often abbreviated ``Rsh``.
        0 < resistance_shunt <= numpy.inf

    nNsVth : numeric
        The product of three components. 1) The usual diode ideal factor
        (n), 2) the number of cells in series (Ns), and 3) the cell
        thermal voltage under the desired IV curve conditions (Vth). The
        thermal voltage of the cell (in volts) may be calculated as
        ``k*temp_cell/q``, where k is Boltzmann's constant (J/K),
        temp_cell is the temperature of the p-n junction in Kelvin, and
        q is the charge of an electron (coulombs).
        0 < nNsVth

    ivcurve_pnts : None or int, default None
        Number of points in the desired IV curve. If None or 0, no
        IV curves will be produced.

    method : str, default 'lambertw'
        Determines the method used to calculate points on the IV curve. The
        options are ``'lambertw'``, ``'newton'``, or ``'brentq'``.

    Returns
    -------
    OrderedDict or DataFrame

    The returned dict-like object always contains the keys/columns:

        * i_sc - short circuit current in amperes.
        * v_oc - open circuit voltage in volts.
        * i_mp - current at maximum power point in amperes.
        * v_mp - voltage at maximum power point in volts.
        * p_mp - power at maximum power point in watts.
        * i_x - current, in amperes, at ``v = 0.5*v_oc``.
        * i_xx - current, in amperes, at ``V = 0.5*(v_oc+v_mp)``.

    If ivcurve_pnts is greater than 0, the output dictionary will also
    include the keys:

        * i - IV curve current in amperes.
        * v - IV curve voltage in volts.

    The output will be an OrderedDict if photocurrent is a scalar,
    array, or ivcurve_pnts is not None.

    The output will be a DataFrame if photocurrent is a Series and
    ivcurve_pnts is None.

    Notes
    -----
    If the method is ``'lambertw'`` then the solution employed to solve the
    implicit diode equation utilizes the Lambert W function to obtain an
    explicit function of :math:`V=f(I)` and :math:`I=f(V)` as shown in [2].

    If the method is ``'newton'`` then the root-finding Newton-Raphson method
    is used. It should be safe for well behaved IV-curves, but the ``'brentq'``
    method is recommended for reliability.

    If the method is ``'brentq'`` then Brent's bisection search method is used
    that guarantees convergence by bounding the voltage between zero and
    open-circuit.

    If the method is either ``'newton'`` or ``'brentq'`` and ``ivcurve_pnts``
    are indicated, then :func:`pvlib.singlediode.bishop88` [4] is used to
    calculate the points on the IV curve points at diode voltages from zero to
    open-circuit voltage with a log spacing that gets closer as voltage
    increases. If the method is ``'lambertw'`` then the calculated points on
    the IV curve are linearly spaced.

    References
    -----------
    [1] S.R. Wenham, M.A. Green, M.E. Watt, "Applied Photovoltaics" ISBN
    0 86758 909 4

    [2] A. Jain, A. Kapoor, "Exact analytical solutions of the
    parameters of real solar cells using Lambert W-function", Solar
    Energy Materials and Solar Cells, 81 (2004) 269-277.

    [3] D. King et al, "Sandia Photovoltaic Array Performance Model",
    SAND2004-3535, Sandia National Laboratories, Albuquerque, NM

    [4] "Computer simulation of the effects of electrical mismatches in
    photovoltaic cell interconnection circuits" JW Bishop, Solar Cell (1988)
    https://doi.org/10.1016/0379-6787(88)90059-2

    See also
    --------
    sapm
    calcparams_desoto
    pvlib.singlediode.bishop88
    """
    # Calculate points on the IV curve using the LambertW solution to the
    # single diode equation
    if method.lower() == 'lambertw':
        out = _singlediode._lambertw(
            photocurrent, saturation_current, resistance_series,
            resistance_shunt, nNsVth, ivcurve_pnts
        )
        i_sc, v_oc, i_mp, v_mp, p_mp, i_x, i_xx = out[:7]
        if ivcurve_pnts:
            ivcurve_i, ivcurve_v = out[7:]
    else:
        # Calculate points on the IV curve using either 'newton' or 'brentq'
        # methods. Voltages are determined by first solving the single diode
        # equation for the diode voltage V_d then backing out voltage
        args = (photocurrent, saturation_current, resistance_series,
                resistance_shunt, nNsVth)  # collect args
        v_oc = _singlediode.bishop88_v_from_i(
            0.0, *args, method=method.lower()
        )
        i_mp, v_mp, p_mp = _singlediode.bishop88_mpp(
            *args, method=method.lower()
        )
        i_sc = _singlediode.bishop88_i_from_v(
            0.0, *args, method=method.lower()
        )
        i_x = _singlediode.bishop88_i_from_v(
            v_oc / 2.0, *args, method=method.lower()
        )
        i_xx = _singlediode.bishop88_i_from_v(
            (v_oc + v_mp) / 2.0, *args, method=method.lower()
        )

        # calculate the IV curve if requested using bishop88
        if ivcurve_pnts:
            vd = v_oc * (
                    (11.0 - np.logspace(np.log10(11.0), 0.0,
                                        ivcurve_pnts)) / 10.0
            )
            ivcurve_i, ivcurve_v, _ = _singlediode.bishop88(vd, *args)

    out = OrderedDict()
    out['i_sc'] = i_sc
    out['v_oc'] = v_oc
    out['i_mp'] = i_mp
    out['v_mp'] = v_mp
    out['p_mp'] = p_mp
    out['i_x'] = i_x
    out['i_xx'] = i_xx

    if ivcurve_pnts:

        out['v'] = ivcurve_v
        out['i'] = ivcurve_i

    if isinstance(photocurrent, pd.Series) and not ivcurve_pnts:
        out = pd.DataFrame(out, index=photocurrent.index)

    return out


def max_power_point(photocurrent, saturation_current, resistance_series,
                    resistance_shunt, nNsVth, method='brentq'):
    """
    Given the single diode equation coefficients, calculates the maximum power
    point (MPP).

    Parameters
    ----------
    photocurrent : numeric
        photo-generated current [A]
    saturation_current : numeric
        diode reverse saturation current [A]
    resistance_series : numeric
        series resitance [ohms]
    resistance_shunt : numeric
        shunt resitance [ohms]
    nNsVth : numeric
        product of thermal voltage ``Vth`` [V], diode ideality factor ``n``,
        and number of serices cells ``Ns``
    method : str
        either ``'newton'`` or ``'brentq'``

    Returns
    -------
    OrderedDict or pandas.Datafrane
        ``(i_mp, v_mp, p_mp)``

    Notes
    -----
    Use this function when you only want to find the maximum power point. Use
    :func:`singlediode` when you need to find additional points on the IV
    curve. This function uses Brent's method by default because it is
    guaranteed to converge.
    """
    i_mp, v_mp, p_mp = _singlediode.bishop88_mpp(
        photocurrent, saturation_current, resistance_series,
        resistance_shunt, nNsVth, method=method.lower()
    )
    if isinstance(photocurrent, pd.Series):
        ivp = {'i_mp': i_mp, 'v_mp': v_mp, 'p_mp': p_mp}
        out = pd.DataFrame(ivp, index=photocurrent.index)
    else:
        out = OrderedDict()
        out['i_mp'] = i_mp
        out['v_mp'] = v_mp
        out['p_mp'] = p_mp
    return out


def v_from_i(resistance_shunt, resistance_series, nNsVth, current,
             saturation_current, photocurrent, method='lambertw'):
    '''
    Device voltage at the given device current for the single diode model.

    Uses the single diode model (SDM) as described in, e.g.,
     Jain and Kapoor 2004 [1].
    The solution is per Eq 3 of [1] except when resistance_shunt=numpy.inf,
     in which case the explict solution for voltage is used.
    Ideal device parameters are specified by resistance_shunt=np.inf and
     resistance_series=0.
    Inputs to this function can include scalars and pandas.Series, but it is
     the caller's responsibility to ensure that the arguments are all float64
     and within the proper ranges.

    Parameters
    ----------
    resistance_shunt : numeric
        Shunt resistance in ohms under desired IV curve conditions.
        Often abbreviated ``Rsh``.
        0 < resistance_shunt <= numpy.inf

    resistance_series : numeric
        Series resistance in ohms under desired IV curve conditions.
        Often abbreviated ``Rs``.
        0 <= resistance_series < numpy.inf

    nNsVth : numeric
        The product of three components. 1) The usual diode ideal factor
        (n), 2) the number of cells in series (Ns), and 3) the cell
        thermal voltage under the desired IV curve conditions (Vth). The
        thermal voltage of the cell (in volts) may be calculated as
        ``k*temp_cell/q``, where k is Boltzmann's constant (J/K),
        temp_cell is the temperature of the p-n junction in Kelvin, and
        q is the charge of an electron (coulombs).
        0 < nNsVth

    current : numeric
        The current in amperes under desired IV curve conditions.

    saturation_current : numeric
        Diode saturation current in amperes under desired IV curve
        conditions. Often abbreviated ``I_0``.
        0 < saturation_current

    photocurrent : numeric
        Light-generated current (photocurrent) in amperes under desired
        IV curve conditions. Often abbreviated ``I_L``.
        0 <= photocurrent

    method : str
        Method to use: ``'lambertw'``, ``'newton'``, or ``'brentq'``. *Note*:
        ``'brentq'`` is limited to 1st quadrant only.

    Returns
    -------
    current : np.ndarray or scalar

    References
    ----------
    [1] A. Jain, A. Kapoor, "Exact analytical solutions of the
    parameters of real solar cells using Lambert W-function", Solar
    Energy Materials and Solar Cells, 81 (2004) 269-277.
    '''
    if method.lower() == 'lambertw':
        return _singlediode._lambertw_v_from_i(
            resistance_shunt, resistance_series, nNsVth, current,
            saturation_current, photocurrent
        )
    else:
        # Calculate points on the IV curve using either 'newton' or 'brentq'
        # methods. Voltages are determined by first solving the single diode
        # equation for the diode voltage V_d then backing out voltage
        args = (current, photocurrent, saturation_current,
                resistance_series, resistance_shunt, nNsVth)
        V = _singlediode.bishop88_v_from_i(*args, method=method.lower())
        # find the right size and shape for returns
        size, shape = _singlediode._get_size_and_shape(args)
        if size <= 1:
            if shape is not None:
                V = np.tile(V, shape)
        if np.isnan(V).any() and size <= 1:
            V = np.repeat(V, size)
            if shape is not None:
                V = V.reshape(shape)
        return V


def i_from_v(resistance_shunt, resistance_series, nNsVth, voltage,
             saturation_current, photocurrent, method='lambertw'):
    '''
    Device current at the given device voltage for the single diode model.

    Uses the single diode model (SDM) as described in, e.g.,
     Jain and Kapoor 2004 [1].
    The solution is per Eq 2 of [1] except when resistance_series=0,
     in which case the explict solution for current is used.
    Ideal device parameters are specified by resistance_shunt=np.inf and
     resistance_series=0.
    Inputs to this function can include scalars and pandas.Series, but it is
     the caller's responsibility to ensure that the arguments are all float64
     and within the proper ranges.

    Parameters
    ----------
    resistance_shunt : numeric
        Shunt resistance in ohms under desired IV curve conditions.
        Often abbreviated ``Rsh``.
        0 < resistance_shunt <= numpy.inf

    resistance_series : numeric
        Series resistance in ohms under desired IV curve conditions.
        Often abbreviated ``Rs``.
        0 <= resistance_series < numpy.inf

    nNsVth : numeric
        The product of three components. 1) The usual diode ideal factor
        (n), 2) the number of cells in series (Ns), and 3) the cell
        thermal voltage under the desired IV curve conditions (Vth). The
        thermal voltage of the cell (in volts) may be calculated as
        ``k*temp_cell/q``, where k is Boltzmann's constant (J/K),
        temp_cell is the temperature of the p-n junction in Kelvin, and
        q is the charge of an electron (coulombs).
        0 < nNsVth

    voltage : numeric
        The voltage in Volts under desired IV curve conditions.

    saturation_current : numeric
        Diode saturation current in amperes under desired IV curve
        conditions. Often abbreviated ``I_0``.
        0 < saturation_current

    photocurrent : numeric
        Light-generated current (photocurrent) in amperes under desired
        IV curve conditions. Often abbreviated ``I_L``.
        0 <= photocurrent

    method : str
        Method to use: ``'lambertw'``, ``'newton'``, or ``'brentq'``. *Note*:
        ``'brentq'`` is limited to 1st quadrant only.

    Returns
    -------
    current : np.ndarray or scalar

    References
    ----------
    [1] A. Jain, A. Kapoor, "Exact analytical solutions of the
    parameters of real solar cells using Lambert W-function", Solar
    Energy Materials and Solar Cells, 81 (2004) 269-277.
    '''
    if method.lower() == 'lambertw':
        return _singlediode._lambertw_i_from_v(
            resistance_shunt, resistance_series, nNsVth, voltage,
            saturation_current, photocurrent
        )
    else:
        # Calculate points on the IV curve using either 'newton' or 'brentq'
        # methods. Voltages are determined by first solving the single diode
        # equation for the diode voltage V_d then backing out voltage
        args = (voltage, photocurrent, saturation_current, resistance_series,
                resistance_shunt, nNsVth)
        I = _singlediode.bishop88_i_from_v(*args, method=method.lower())
        # find the right size and shape for returns
        size, shape = _singlediode._get_size_and_shape(args)
        if size <= 1:
            if shape is not None:
                I = np.tile(I, shape)
        if np.isnan(I).any() and size <= 1:
            I = np.repeat(I, size)
            if shape is not None:
                I = I.reshape(shape)
        return I


def snlinverter(v_dc, p_dc, inverter):
    r'''
    Converts DC power and voltage to AC power using Sandia's
    Grid-Connected PV Inverter model.

    Determines the AC power output of an inverter given the DC voltage,
    DC power, and appropriate Sandia Grid-Connected Photovoltaic
    Inverter Model parameters. The output, ac_power, is clipped at the
    maximum power output, and gives a negative power during low-input
    power conditions, but does NOT account for maximum power point
    tracking voltage windows nor maximum current or voltage limits on
    the inverter.

    Parameters
    ----------
    v_dc : numeric
        DC voltages, in volts, which are provided as input to the
        inverter. Vdc must be >= 0.

    p_dc : numeric
        A scalar or DataFrame of DC powers, in watts, which are provided
        as input to the inverter. Pdc must be >= 0.

    inverter : dict-like
        A dict-like object defining the inverter to be used, giving the
        inverter performance parameters according to the Sandia
        Grid-Connected Photovoltaic Inverter Model (SAND 2007-5036) [1].
        A set of inverter performance parameters are provided with
        pvlib, or may be generated from a System Advisor Model (SAM) [2]
        library using retrievesam. See Notes for required keys.

    Returns
    -------
    ac_power : numeric
        Modeled AC power output given the input DC voltage, Vdc, and
        input DC power, Pdc. When ac_power would be greater than Pac0,
        it is set to Pac0 to represent inverter "clipping". When
        ac_power would be less than Ps0 (startup power required), then
        ac_power is set to -1*abs(Pnt) to represent nightly power
        losses. ac_power is not adjusted for maximum power point
        tracking (MPPT) voltage windows or maximum current limits of the
        inverter.

    Notes
    -----

    Required inverter keys are:

    ======   ============================================================
    Column   Description
    ======   ============================================================
    Pac0     AC-power output from inverter based on input power
             and voltage (W)
    Pdc0     DC-power input to inverter, typically assumed to be equal
             to the PV array maximum power (W)
    Vdc0     DC-voltage level at which the AC-power rating is achieved
             at the reference operating condition (V)
    Ps0      DC-power required to start the inversion process, or
             self-consumption by inverter, strongly influences inverter
             efficiency at low power levels (W)
    C0       Parameter defining the curvature (parabolic) of the
             relationship between ac-power and dc-power at the reference
             operating condition, default value of zero gives a
             linear relationship (1/W)
    C1       Empirical coefficient allowing Pdco to vary linearly
             with dc-voltage input, default value is zero (1/V)
    C2       Empirical coefficient allowing Pso to vary linearly with
             dc-voltage input, default value is zero (1/V)
    C3       Empirical coefficient allowing Co to vary linearly with
             dc-voltage input, default value is zero (1/V)
    Pnt      AC-power consumed by inverter at night (night tare) to
             maintain circuitry required to sense PV array voltage (W)
    ======   ============================================================

    References
    ----------
    [1] SAND2007-5036, "Performance Model for Grid-Connected
    Photovoltaic Inverters by D. King, S. Gonzalez, G. Galbraith, W.
    Boyson

    [2] System Advisor Model web page. https://sam.nrel.gov.

    See also
    --------
    sapm
    singlediode
    '''

    Paco = inverter['Paco']
    Pdco = inverter['Pdco']
    Vdco = inverter['Vdco']
    Pso = inverter['Pso']
    C0 = inverter['C0']
    C1 = inverter['C1']
    C2 = inverter['C2']
    C3 = inverter['C3']
    Pnt = inverter['Pnt']

    A = Pdco * (1 + C1*(v_dc - Vdco))
    B = Pso * (1 + C2*(v_dc - Vdco))
    C = C0 * (1 + C3*(v_dc - Vdco))

    ac_power = (Paco/(A-B) - C*(A-B)) * (p_dc-B) + C*((p_dc-B)**2)
    ac_power = np.minimum(Paco, ac_power)
    ac_power = np.where(p_dc < Pso, -1.0 * abs(Pnt), ac_power)

    if isinstance(p_dc, pd.Series):
        ac_power = pd.Series(ac_power, index=p_dc.index)

    return ac_power


def adrinverter(v_dc, p_dc, inverter, vtol=0.10):
    r'''
    Converts DC power and voltage to AC power using Anton Driesse's
    Grid-Connected PV Inverter efficiency model

    Parameters
    ----------
    v_dc : numeric
        A scalar or pandas series of DC voltages, in volts, which are provided
        as input to the inverter. If Vdc and Pdc are vectors, they must be
        of the same size. v_dc must be >= 0. (V)

    p_dc : numeric
        A scalar or pandas series of DC powers, in watts, which are provided
        as input to the inverter. If Vdc and Pdc are vectors, they must be
        of the same size. p_dc must be >= 0. (W)

    inverter : dict-like
        A dict-like object defining the inverter to be used, giving the
        inverter performance parameters according to the model
        developed by Anton Driesse [1].
        A set of inverter performance parameters may be loaded from the
        supplied data table using retrievesam.
        See Notes for required keys.

    vtol : numeric, default 0.1
        A unit-less fraction that determines how far the efficiency model is
        allowed to extrapolate beyond the inverter's normal input voltage
        operating range. 0.0 <= vtol <= 1.0

    Returns
    -------
    ac_power : numeric
        A numpy array or pandas series of modeled AC power output given the
        input DC voltage, v_dc, and input DC power, p_dc. When ac_power would
        be greater than pac_max, it is set to p_max to represent inverter
        "clipping". When ac_power would be less than -p_nt (energy consumed
        rather  than produced) then ac_power is set to -p_nt to represent
        nightly power losses. ac_power is not adjusted for maximum power point
        tracking (MPPT) voltage windows or maximum current limits of the
        inverter.

    Notes
    -----

    Required inverter keys are:

    =======   ============================================================
    Column    Description
    =======   ============================================================
    p_nom     The nominal power value used to normalize all power values,
              typically the DC power needed to produce maximum AC power
              output, (W).

    v_nom     The nominal DC voltage value used to normalize DC voltage
              values, typically the level at which the highest efficiency
              is achieved, (V).

    pac_max   The maximum AC output power value, used to clip the output
              if needed, (W).

    ce_list   This is a list of 9 coefficients that capture the influence
              of input voltage and power on inverter losses, and thereby
              efficiency.

    p_nt      ac-power consumed by inverter at night (night tare) to
              maintain circuitry required to sense PV array voltage, (W).
    =======   ============================================================

    References
    ----------
    [1] Beyond the Curves: Modeling the Electrical Efficiency
        of Photovoltaic Inverters, PVSC 2008, Anton Driesse et. al.

    See also
    --------
    sapm
    singlediode
    '''

    p_nom = inverter['Pnom']
    v_nom = inverter['Vnom']
    pac_max = inverter['Pacmax']
    p_nt = inverter['Pnt']
    ce_list = inverter['ADRCoefficients']
    v_max = inverter['Vmax']
    v_min = inverter['Vmin']
    vdc_max = inverter['Vdcmax']
    mppt_hi = inverter['MPPTHi']
    mppt_low = inverter['MPPTLow']

    v_lim_upper = float(np.nanmax([v_max, vdc_max, mppt_hi]) * (1 + vtol))
    v_lim_lower = float(np.nanmax([v_min, mppt_low]) * (1 - vtol))

    pdc = p_dc / p_nom
    vdc = v_dc / v_nom
    # zero voltage will lead to division by zero, but since power is
    # set to night time value later, these errors can be safely ignored
    with np.errstate(invalid='ignore', divide='ignore'):
        poly = np.array([pdc**0,  # replace with np.ones_like?
                         pdc,
                         pdc**2,
                         vdc - 1,
                         pdc * (vdc - 1),
                         pdc**2 * (vdc - 1),
                         1. / vdc - 1,  # divide by 0
                         pdc * (1. / vdc - 1),  # invalid 0./0. --> nan
                         pdc**2 * (1. / vdc - 1)])  # divide by 0
    p_loss = np.dot(np.array(ce_list), poly)
    ac_power = p_nom * (pdc-p_loss)
    p_nt = -1 * np.absolute(p_nt)

    # set output to nan where input is outside of limits
    # errstate silences case where input is nan
    with np.errstate(invalid='ignore'):
        invalid = (v_lim_upper < v_dc) | (v_dc < v_lim_lower)
    ac_power = np.where(invalid, np.nan, ac_power)

    # set night values
    ac_power = np.where(vdc == 0, p_nt, ac_power)
    ac_power = np.maximum(ac_power, p_nt)

    # set max ac output
    ac_power = np.minimum(ac_power, pac_max)

    if isinstance(p_dc, pd.Series):
        ac_power = pd.Series(ac_power, index=pdc.index)

    return ac_power


def scale_voltage_current_power(data, voltage=1, current=1):
    """
    Scales the voltage, current, and power of the DataFrames
    returned by :py:func:`singlediode` and :py:func:`sapm`.

    Parameters
    ----------
    data: DataFrame
        Must contain columns `'v_mp', 'v_oc', 'i_mp' ,'i_x', 'i_xx',
        'i_sc', 'p_mp'`.
    voltage: numeric, default 1
        The amount by which to multiply the voltages.
    current: numeric, default 1
        The amount by which to multiply the currents.

    Returns
    -------
    scaled_data: DataFrame
        A scaled copy of the input data.
        `'p_mp'` is scaled by `voltage * current`.
    """

    # as written, only works with a DataFrame
    # could make it work with a dict, but it would be more verbose
    data = data.copy()
    voltages = ['v_mp', 'v_oc']
    currents = ['i_mp', 'i_x', 'i_xx', 'i_sc']
    data[voltages] *= voltage
    data[currents] *= current
    data['p_mp'] *= voltage * current

    return data


def pvwatts_dc(g_poa_effective, temp_cell, pdc0, gamma_pdc, temp_ref=25.):
    r"""
    Implements NREL's PVWatts DC power model [1]_:

    .. math::

        P_{dc} = \frac{G_{poa eff}}{1000} P_{dc0} ( 1 + \gamma_{pdc} (T_{cell} - T_{ref}))

    Note that the pdc0 is also used as a symbol in :py:func:`pvwatts_ac`. pdc0
    in this function refers to the DC power of the modules at reference
    conditions. pdc0 in :py:func:`pvwatts_ac` refers to the DC power input
    limit of the inverter.

    Parameters
    ----------
    g_poa_effective: numeric
        Irradiance transmitted to the PV cells in units of W/m**2. To be
        fully consistent with PVWatts, the user must have already
        applied angle of incidence losses, but not soiling, spectral,
        etc.
    temp_cell: numeric
        Cell temperature in degrees C.
    pdc0: numeric
        Power of the modules at 1000 W/m2 and cell reference temperature.
    gamma_pdc: numeric
        The temperature coefficient in units of 1/C. Typically -0.002 to
        -0.005 per degree C.
    temp_ref: numeric, default 25.0
        Cell reference temperature. PVWatts defines it to be 25 C and
        is included here for flexibility.

    Returns
    -------
    pdc: numeric
        DC power.

    References
    ----------
    .. [1] A. P. Dobos, "PVWatts Version 5 Manual"
           http://pvwatts.nrel.gov/downloads/pvwattsv5.pdf
           (2014).
    """

    pdc = (g_poa_effective * 0.001 * pdc0 *
           (1 + gamma_pdc * (temp_cell - temp_ref)))

    return pdc


def pvwatts_losses(soiling=2, shading=3, snow=0, mismatch=2, wiring=2,
                   connections=0.5, lid=1.5, nameplate_rating=1, age=0,
                   availability=3):
    r"""
    Implements NREL's PVWatts system loss model [1]_:

    .. math::

        L_{total}(\%) = 100 [ 1 - \Pi_i ( 1 - \frac{L_i}{100} ) ]

    All parameters must be in units of %. Parameters may be
    array-like, though all array sizes must match.

    Parameters
    ----------
    soiling: numeric, default 2
    shading: numeric, default 3
    snow: numeric, default 0
    mismatch: numeric, default 2
    wiring: numeric, default 2
    connections: numeric, default 0.5
    lid: numeric, default 1.5
        Light induced degradation
    nameplate_rating: numeric, default 1
    age: numeric, default 0
    availability: numeric, default 3

    Returns
    -------
    losses: numeric
        System losses in units of %.

    References
    ----------
    .. [1] A. P. Dobos, "PVWatts Version 5 Manual"
           http://pvwatts.nrel.gov/downloads/pvwattsv5.pdf
           (2014).
    """

    params = [soiling, shading, snow, mismatch, wiring, connections, lid,
              nameplate_rating, age, availability]

    # manually looping over params allows for numpy/pandas to handle any
    # array-like broadcasting that might be necessary.
    perf = 1
    for param in params:
        perf *= 1 - param/100

    losses = (1 - perf) * 100.

    return losses


def pvwatts_ac(pdc, pdc0, eta_inv_nom=0.96, eta_inv_ref=0.9637):
    r"""
    Implements NREL's PVWatts inverter model [1]_.

    .. math::

        \eta = \frac{\eta_{nom}}{\eta_{ref}} (-0.0162\zeta - \frac{0.0059}{\zeta} + 0.9858)

    .. math::

        P_{ac} = \min(\eta P_{dc}, P_{ac0})

    where :math:`\zeta=P_{dc}/P_{dc0}` and :math:`P_{dc0}=P_{ac0}/\eta_{nom}`.

    Note that the pdc0 is also used as a symbol in :py:func:`pvwatts_dc`. pdc0
    in this function refers to the DC power input limit of the inverter.
    pdc0 in :py:func:`pvwatts_dc` refers to the DC power of the modules
    at reference conditions.

    Parameters
    ----------
    pdc: numeric
        DC power.
    pdc0: numeric
        DC input limit of the inverter.
    eta_inv_nom: numeric, default 0.96
        Nominal inverter efficiency.
    eta_inv_ref: numeric, default 0.9637
        Reference inverter efficiency. PVWatts defines it to be 0.9637
        and is included here for flexibility.

    Returns
    -------
    pac: numeric
        AC power.

    References
    ----------
    .. [1] A. P. Dobos, "PVWatts Version 5 Manual,"
           http://pvwatts.nrel.gov/downloads/pvwattsv5.pdf
           (2014).
    """

    pac0 = eta_inv_nom * pdc0
    zeta = pdc / pdc0

    # arrays to help avoid divide by 0 for scalar and array
    eta = np.zeros_like(pdc, dtype=float)
    pdc_neq_0 = ~np.equal(pdc, 0)

    # eta < 0 if zeta < 0.006. pac is forced to be >= 0 below. GH 541
    eta = eta_inv_nom / eta_inv_ref * (
        - 0.0162*zeta
        - np.divide(0.0059, zeta, out=eta, where=pdc_neq_0)
        + 0.9858)

    pac = eta * pdc
    pac = np.minimum(pac0, pac)
    pac = np.maximum(0, pac)     # GH 541

    return pac<|MERGE_RESOLUTION|>--- conflicted
+++ resolved
@@ -10,16 +10,11 @@
 import numpy as np
 import pandas as pd
 
-<<<<<<< HEAD
 from pvlib._deprecation import deprecated
 
 from pvlib import atmosphere, celltemp, irradiance, singlediode as _singlediode
-from pvlib import tools
+from pvlib import tools, cosd
 from pvlib.tools import _build_kwargs
-=======
-from pvlib import atmosphere, irradiance, tools, singlediode as _singlediode
-from pvlib.tools import _build_kwargs, cosd
->>>>>>> 9af1ca17
 from pvlib.location import Location
 
 
